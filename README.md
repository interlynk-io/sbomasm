--- conflicted
+++ resolved
@@ -106,12 +106,8 @@
 - 🔀 **Assemble**: Merge multiple SBOMs into comprehensive documents
 - ✏️ **Edit**: Add or modify metadata for compliance and completeness
 - 🗑️ **Remove**: Strip sensitive components or fields
-<<<<<<< HEAD
-- 🚀 **Enrich** (coming soon): Augment SBOMs with additional context
-- 🔐 **Sign**: Cryptographically Sign & Verify SBOMs (uses 3rd party service from ShiftLeftCyber) 
-=======
 - 🚀 **Enrich**: Augment SBOMs with missing license information from ClearlyDefined
->>>>>>> aef8f593
+- 🔐 **Sign**: Cryptographically Sign & Verify SBOMs (uses 3rd party service from ShiftLeftCyber)
 - 📋 **Format Agnostic**: Supports both SPDX and CycloneDX
 - ⚡ **Blazing Fast**: Optimized for large-scale operations
 - 🔧 **Flexible**: CLI, configuration files, and API integration options
@@ -195,42 +191,6 @@
   internal.json
 ```
 
-<<<<<<< HEAD
-### Signing and Veirfying
-
-SBOMs are intended to be shared. Unsigned SBOMs are like unsealed envelopes. Anyone can open it up and alter what is
-inside. Cryptographically signing your SBOM allows SBOM producers to **prove authenticity and establish trust**
-and SBOM consumers to have the confidence that the SBOM has not been tampered with and comes from a verified source.
-
-Signing and Verifying SBOMs using sbomasm uses the SecureSBOM API from ShiftLefrCyber. This service requires an
-API Key. To obtain an API key use the following: [ContactUs](https://shiftleftcyber.io/contactus/)
-
-**Prerequisites**
-
-1. **API Key:** Obtain an API Key from ShiftLeftCyber
-2. **Key Management:** Generate or use existing signing keys through the SecureSBOM Service
-3. **Envorionment Setup:** Set your API key as an environment variable for convenience 
-
-```bash
-export SECURE_SBOM_API_KEY="your-api-key-here"
-```
-
-```bash
-# Generate a Signing Key for signing and online verification
-sbomasm securesbomkey generate
-
-# Use the generated key to Sign a CycloneDX SBOM according to CycloneDX 1.6 Specification
-sbomasm sign --key-id (KEY_ID From generate command) --output sbom.cdx.signed.json sbom.json
-
-# Verify the Signed SBOM using the API
-sbomasm verify --key-id (KEY_ID From generate command) sbom.cdx.signed.json
-
-# Offline Verification
-
-Coming Soon
-```
-
-=======
 ### Enriching SBOMs
 
 Enhance SBOMs with missing license information using ClearlyDefined data:
@@ -265,7 +225,40 @@
 - Standardizing license expressions across components
 - Meeting regulatory requirements that mandate complete license documentation
 
->>>>>>> aef8f593
+### Signing and Veirfying
+
+SBOMs are intended to be shared. Unsigned SBOMs are like unsealed envelopes. Anyone can open it up and alter what is
+inside. Cryptographically signing your SBOM allows SBOM producers to **prove authenticity and establish trust**
+and SBOM consumers to have the confidence that the SBOM has not been tampered with and comes from a verified source.
+
+Signing and Verifying SBOMs using sbomasm uses the SecureSBOM API from ShiftLefrCyber. This service requires an
+API Key. To obtain an API key use the following: [ContactUs](https://shiftleftcyber.io/contactus/)
+
+**Prerequisites**
+
+1. **API Key:** Obtain an API Key from ShiftLeftCyber
+2. **Key Management:** Generate or use existing signing keys through the SecureSBOM Service
+3. **Envorionment Setup:** Set your API key as an environment variable for convenience 
+
+```bash
+export SECURE_SBOM_API_KEY="your-api-key-here"
+```
+
+```bash
+# Generate a Signing Key for signing and online verification
+sbomasm securesbomkey generate
+
+# Use the generated key to Sign a CycloneDX SBOM according to CycloneDX 1.6 Specification
+sbomasm sign --key-id (KEY_ID From generate command) --output sbom.cdx.signed.json sbom.json
+
+# Verify the Signed SBOM using the API
+sbomasm verify --key-id (KEY_ID From generate command) sbom.cdx.signed.json
+
+# Offline Verification
+
+Coming Soon
+```
+
 ## Industry Use Cases
 
 ### Microservices & Kubernetes
