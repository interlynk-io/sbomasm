--- conflicted
+++ resolved
@@ -20,11 +20,7 @@
 
 require golang.org/x/mod v0.24.0 // indirect
 
-<<<<<<< HEAD
-require golang.org/x/tools v0.32.0 // indirect
-=======
 require golang.org/x/tools v0.30.0 // indirect
->>>>>>> 540b109a
 
 require (
 	github.com/DependencyTrack/client-go v0.16.0
